--- conflicted
+++ resolved
@@ -33,6 +33,7 @@
 import com.linkedin.pinot.core.operator.filter.predicate.PredicateEvaluatorProvider;
 import java.util.ArrayList;
 import java.util.List;
+import java.util.Map;
 import org.slf4j.Logger;
 import org.slf4j.LoggerFactory;
 
@@ -50,15 +51,7 @@
   @Override
   public BaseFilterOperator run() {
     FilterQueryTree rootFilterNode = RequestUtils.generateFilterQueryTree(_brokerRequest);
-<<<<<<< HEAD
-    if (RequestUtils.isFitForStarTreeIndex(_segment.getSegmentMetadata(), _brokerRequest, rootFilterNode)) {
-      return new StarTreeIndexBasedFilterOperator(_segment, _brokerRequest, rootFilterNode);
-    } else {
-      return constructPhysicalOperator(rootFilterNode, _segment, _brokerRequest);
-    }
-=======
-    return constructPhysicalOperator(rootFilterNode, _segment);
->>>>>>> 584c478e
+    return constructPhysicalOperator(rootFilterNode, _segment, _brokerRequest.getDebugOptions());
   }
 
   /**
@@ -70,7 +63,7 @@
    */
   @VisibleForTesting
   public static BaseFilterOperator constructPhysicalOperator(FilterQueryTree filterQueryTree,
-      IndexSegment segment, BrokerRequest request) {
+      IndexSegment segment, Map<String, String> debugOptions) {
     if (filterQueryTree == null) {
       return new MatchEntireSegmentOperator(segment.getSegmentMetadata().getTotalRawDocs());
     }
@@ -83,17 +76,17 @@
       if (filterType == FilterOperator.AND) {
         for (FilterQueryTree childFilter : childFilters) {
           BaseFilterOperator childFilterOperator = constructPhysicalOperator(childFilter, segment,
-              request);
+              debugOptions);
           if (childFilterOperator.isResultEmpty()) {
             return EmptyFilterOperator.getInstance();
           }
           childFilterOperators.add(childFilterOperator);
         }
-        FilterOperatorUtils.reOrderFilterOperators(childFilterOperators, request);
+        FilterOperatorUtils.reOrderFilterOperators(childFilterOperators, debugOptions);
         return new AndOperator(childFilterOperators);
       } else {
         for (FilterQueryTree childFilter : childFilters) {
-          BaseFilterOperator childFilterOperator = constructPhysicalOperator(childFilter, segment, request);
+          BaseFilterOperator childFilterOperator = constructPhysicalOperator(childFilter, segment, debugOptions);
           if (!childFilterOperator.isResultEmpty()) {
             childFilterOperators.add(childFilterOperator);
           }
