--- conflicted
+++ resolved
@@ -143,14 +143,7 @@
   public String getDimensions(@QueryParam("dataset") String collection) {
     String jsonDimensions = null;
     try {
-<<<<<<< HEAD
       List<String> dimensions = Utils.getDimensions(collection);
-=======
-
-      collection = ThirdEyeUtils.getCollectionFromAlias(collection);
-
-      List<String> dimensions = Utils.getSchemaDimensionNames(queryCache, collection);
->>>>>>> e46f0cbf
       jsonDimensions = OBJECT_MAPPER.writeValueAsString(dimensions);
     } catch (Exception e) {
       LOG.error("Error while fetching dimensions for collection: " + collection, e);
@@ -259,12 +252,8 @@
         filterJson = URLDecoder.decode(filterJson, "UTF-8");
         request.setFilters(ThirdEyeUtils.convertToMultiMap(filterJson));
       }
-<<<<<<< HEAD
-      request.setTimeGranularity(Utils.getAggregationTimeGranularity(aggTimeGranularity));
-=======
 
       request.setTimeGranularity(Utils.getAggregationTimeGranularity(aggTimeGranularity, collection));
->>>>>>> e46f0cbf
 
       TabularViewHandler handler = new TabularViewHandler(queryCache);
       String jsonResponse = null;
@@ -457,15 +446,11 @@
     List<MetricExpression> metricExpressions =
         Utils.convertToMetricExpressions(metricsJson, MetricAggFunction.SUM, collection);
     request.setMetricExpressions(metricExpressions);
-<<<<<<< HEAD
-    request.setAggregationTimeGranularity(Utils.getAggregationTimeGranularity(aggTimeGranularity));
+
+    request.setAggregationTimeGranularity(Utils.getAggregationTimeGranularity(aggTimeGranularity, collection));
     DatasetConfigDTO datasetConfig = CACHE_REGISTRY_INSTANCE.getDatasetConfigCache().get(collection);
     TimeSpec timespec = ThirdEyeUtils.getTimeSpecFromDatasetConfig(datasetConfig);
-=======
-    CollectionConfig collectionConfig = CACHE_REGISTRY_INSTANCE.getCollectionConfigCache().get(collection);
-    request.setAggregationTimeGranularity(Utils.getAggregationTimeGranularity(aggTimeGranularity, collection));
-    CollectionSchema collectionSchema = CACHE_REGISTRY_INSTANCE.getCollectionSchemaCache().get(collection);
->>>>>>> e46f0cbf
+
     if (!request.getAggregationTimeGranularity().getUnit().equals(TimeUnit.DAYS) ||
         !StringUtils.isBlank(timespec.getFormat())) {
       request.setEndDateInclusive(true);
