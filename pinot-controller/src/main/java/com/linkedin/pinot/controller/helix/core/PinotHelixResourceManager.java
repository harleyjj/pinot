--- conflicted
+++ resolved
@@ -6,7 +6,6 @@
 import java.util.Map;
 import java.util.Set;
 
-import org.I0Itec.zkclient.ZkClient;
 import org.apache.helix.HelixAdmin;
 import org.apache.helix.HelixManager;
 import org.apache.helix.model.IdealState;
@@ -52,16 +51,7 @@
     _instanceId = controllerInstanceId;
   }
 
-<<<<<<< HEAD
-  public void start() throws Exception {
-    final ZkClient zkClient = new ZkClient(_zkBaseUrl);
-=======
   public synchronized void start() throws Exception {
-    ZkClient zkClient = new ZkClient(_zkBaseUrl);
->>>>>>> 0392c7ba
-    if (!zkClient.exists("/" + HelixConfig.HELIX_ZK_PATH_PREFIX)) {
-      zkClient.createPersistent("/" + HelixConfig.HELIX_ZK_PATH_PREFIX, true);
-    }
     _helixZkURL = HelixConfig.getAbsoluteZkPathForHelix(_zkBaseUrl);
     _helixZkManager = HelixSetupUtils.setup(_helixClusterName, _helixZkURL, _instanceId);
     _helixAdmin = _helixZkManager.getClusterManagmentTool();
@@ -193,27 +183,20 @@
    *
    * @param segmentMetadata
    */
-<<<<<<< HEAD
-  public void addSegment(SegmentMetadata segmentMetadata) {
-    final IdealState idealState =
-        PinotResourceIdealStateBuilder.addNewSegmentToIdealStateFor(segmentMetadata, _helixAdmin, _helixClusterName);
-    _helixAdmin.setResourceIdealState(_helixClusterName, segmentMetadata.getResourceName(), idealState);
-=======
   public synchronized PinotResourceManagerResponse addSegment(SegmentMetadata segmentMetadata) {
 
     final PinotResourceManagerResponse res = new PinotResourceManagerResponse();
     try {
       // TODO(xiafu) : Adding segmentMeta to property store then update idealState.
-      IdealState idealState =
+      final IdealState idealState =
           PinotResourceIdealStateBuilder.addNewSegmentToIdealStateFor(segmentMetadata, _helixAdmin, _helixClusterName);
       _helixAdmin.setResourceIdealState(_helixClusterName, segmentMetadata.getResourceName(), idealState);
       res.status = STATUS.success;
-    } catch (Exception e) {
+    } catch (final Exception e) {
       res.status = STATUS.failure;
       res.errorMessage = e.getMessage();
     }
     return res;
->>>>>>> 0392c7ba
   }
 
   public synchronized PinotResourceManagerResponse addInstance(Instance instance) {
@@ -242,7 +225,7 @@
    * TODO(xiafu) : Due to the issue of helix, if remove the segment from idealState directly, the node won't get transaction,
    * so we first disable the segment, then remove it from idealState, then enable the segment. This will trigger transactions.
    * After the helix patch, we can refine the logic here by directly drop the segment from idealState.
-   * 
+   *
    * @param resourceName
    * @param segmentId
    * @return
@@ -252,44 +235,32 @@
     final PinotResourceManagerResponse res = new PinotResourceManagerResponse();
     try {
       IdealState idealState = _helixAdmin.getResourceIdealState(_helixClusterName, resourceName);
-      Set<String> instanceNames = idealState.getInstanceSet(segmentId);
-      for (String instanceName : instanceNames) {
+      final Set<String> instanceNames = idealState.getInstanceSet(segmentId);
+      for (final String instanceName : instanceNames) {
         _helixAdmin.enablePartition(false, _helixClusterName, instanceName, resourceName, Arrays.asList(segmentId));
       }
       idealState =
           PinotResourceIdealStateBuilder.removeSegmentFromIdealStateFor(resourceName, segmentId, _helixAdmin,
               _helixClusterName);
       _helixAdmin.setResourceIdealState(_helixClusterName, resourceName, idealState);
-      for (String instanceName : instanceNames) {
+      for (final String instanceName : instanceNames) {
         _helixAdmin.enablePartition(true, _helixClusterName, instanceName, resourceName, Arrays.asList(segmentId));
       }
       // TODO(xiafu) : remove segmentMetadata from property store.
 
       res.status = STATUS.success;
-    } catch (Exception e) {
+    } catch (final Exception e) {
       res.status = STATUS.failure;
       res.errorMessage = e.getMessage();
     }
     return res;
   }
 
-<<<<<<< HEAD
-  public void deleteSegment(String resourceName, String segmentId) {
-    IdealState idealState = _helixAdmin.getResourceIdealState(_helixClusterName, resourceName);
-    final Set<String> instanceNames = idealState.getInstanceSet(segmentId);
-    for (final String instanceName : instanceNames) {
-      _helixAdmin.enablePartition(false, _helixClusterName, instanceName, resourceName, Arrays.asList(segmentId));
-    }
-    idealState = PinotResourceIdealStateBuilder.removeSegmentFromIdealStateFor(resourceName, segmentId, _helixAdmin, _helixClusterName);
-    _helixAdmin.setResourceIdealState(_helixClusterName, resourceName, idealState);
-    for (final String instanceName : instanceNames) {
-      _helixAdmin.enablePartition(true, _helixClusterName, instanceName, resourceName, Arrays.asList(segmentId));
-=======
   // **** Start Broker level operations ****
   /**
    * Assign untagged broker instances to a given tag.
    * Broker tag is required to have prefix : "broker_".
-   * 
+   *
    * @param brokerTagResource
    * @return
    */
@@ -304,7 +275,7 @@
     if (HelixHelper.getBrokerTagList(_helixAdmin, _helixClusterName).contains(brokerTagResource.getTag())) {
       return updateBrokerResourceTag(brokerTagResource);
     }
-    List<String> untaggedBrokerInstances =
+    final List<String> untaggedBrokerInstances =
         _helixAdmin.getInstancesInClusterWithTag(_helixClusterName, KEY_OF_UNTAGGED_BROKER_RESOURCE);
     if (untaggedBrokerInstances.size() < brokerTagResource.getNumBrokerInstances()) {
       res.status = STATUS.failure;
@@ -317,7 +288,6 @@
     for (int i = 0; i < brokerTagResource.getNumBrokerInstances(); ++i) {
       _helixAdmin.removeInstanceTag(_helixClusterName, untaggedBrokerInstances.get(i), KEY_OF_UNTAGGED_BROKER_RESOURCE);
       _helixAdmin.addInstanceTag(_helixClusterName, untaggedBrokerInstances.get(i), brokerTagResource.getTag());
->>>>>>> 0392c7ba
     }
     HelixHelper.updateBrokerTag(_helixAdmin, _helixClusterName, brokerTagResource);
     res.status = STATUS.success;
@@ -327,27 +297,27 @@
   /**
    * This will take care of update a brokerResource tag.
    * Adding a new untagged broker instance.
-   * 
+   *
    * @param brokerTagResource
    * @return
    */
   private synchronized PinotResourceManagerResponse updateBrokerResourceTag(BrokerTagResource brokerTagResource) {
     final PinotResourceManagerResponse res = new PinotResourceManagerResponse();
-    BrokerTagResource currentBrokerTag =
+    final BrokerTagResource currentBrokerTag =
         HelixHelper.getBrokerTag(_helixAdmin, _helixClusterName, brokerTagResource.getTag());
     if (currentBrokerTag.getNumBrokerInstances() < brokerTagResource.getNumBrokerInstances()) {
       // Add more broker instances to this tag
-      int numBrokerInstancesToTag =
+      final int numBrokerInstancesToTag =
           brokerTagResource.getNumBrokerInstances() - currentBrokerTag.getNumBrokerInstances();
-      List<String> untaggedBrokerInstances =
+      final List<String> untaggedBrokerInstances =
           _helixAdmin.getInstancesInClusterWithTag(_helixClusterName, KEY_OF_UNTAGGED_BROKER_RESOURCE);
       if (untaggedBrokerInstances.size() < numBrokerInstancesToTag) {
         res.status = STATUS.failure;
         res.errorMessage =
             "Failed to allocate broker instances to Tag : " + brokerTagResource.getTag()
-                + ", Current number of untagged broker instances : " + untaggedBrokerInstances.size()
-                + ", current number of tagged instances : " + currentBrokerTag.getNumBrokerInstances()
-                + ", updated number of tagged instances : " + brokerTagResource.getNumBrokerInstances();
+            + ", Current number of untagged broker instances : " + untaggedBrokerInstances.size()
+            + ", current number of tagged instances : " + currentBrokerTag.getNumBrokerInstances()
+            + ", updated number of tagged instances : " + brokerTagResource.getNumBrokerInstances();
         LOGGER.error(res.errorMessage);
         return res;
       }
@@ -359,9 +329,9 @@
     } else {
       // Remove broker instances from this tag
       // TODO(xiafu) : There is rebalancing work and dataResource config changes around the removing.
-      int numBrokerInstancesToRemove =
+      final int numBrokerInstancesToRemove =
           currentBrokerTag.getNumBrokerInstances() - brokerTagResource.getNumBrokerInstances();
-      List<String> taggedBrokerInstances =
+      final List<String> taggedBrokerInstances =
           _helixAdmin.getInstancesInClusterWithTag(_helixClusterName, brokerTagResource.getTag());
       unTagBrokerInstance(taggedBrokerInstances.subList(0, numBrokerInstancesToRemove), brokerTagResource.getTag());
     }
@@ -378,7 +348,7 @@
       return res;
     }
     // Remove broker instances from this tag
-    List<String> taggedBrokerInstances = _helixAdmin.getInstancesInClusterWithTag(_helixClusterName, brokerTag);
+    final List<String> taggedBrokerInstances = _helixAdmin.getInstancesInClusterWithTag(_helixClusterName, brokerTag);
     unTagBrokerInstance(taggedBrokerInstances, brokerTag);
     HelixHelper.deleteBrokerTagFromResourceConfig(_helixAdmin, _helixClusterName, brokerTag);
     res.status = STATUS.success;
@@ -386,12 +356,12 @@
   }
 
   private void unTagBrokerInstance(List<String> brokerInstancesToUntag, String brokerTag) {
-    IdealState brokerIdealState = HelixHelper.getBrokerIdealStates(_helixAdmin, _helixClusterName);
-    List<String> dataResourceList = new ArrayList(brokerIdealState.getPartitionSet());
-    for (String dataResource : dataResourceList) {
-      Set<String> instances = brokerIdealState.getInstanceSet(dataResource);
+    final IdealState brokerIdealState = HelixHelper.getBrokerIdealStates(_helixAdmin, _helixClusterName);
+    final List<String> dataResourceList = new ArrayList(brokerIdealState.getPartitionSet());
+    for (final String dataResource : dataResourceList) {
+      final Set<String> instances = brokerIdealState.getInstanceSet(dataResource);
       brokerIdealState.getPartitionSet().remove(dataResource);
-      for (String instance : instances) {
+      for (final String instance : instances) {
         if (!brokerInstancesToUntag.contains(instance)) {
           brokerIdealState.setPartitionState(dataResource, instance, "ONLINE");
         }
@@ -399,7 +369,7 @@
 
     }
     _helixAdmin.setResourceIdealState(_helixClusterName, BROKER_RESOURCE, brokerIdealState);
-    for (String brokerInstanceToUntag : brokerInstancesToUntag) {
+    for (final String brokerInstanceToUntag : brokerInstancesToUntag) {
       _helixAdmin.removeInstanceTag(_helixClusterName, brokerInstanceToUntag, brokerTag);
       _helixAdmin.addInstanceTag(_helixClusterName, brokerInstanceToUntag, KEY_OF_UNTAGGED_BROKER_RESOURCE);
     }
@@ -420,14 +390,14 @@
       HelixHelper.updateBrokerDataResource(_helixAdmin, _helixClusterName, brokerDataResource);
 
       LOGGER.info("Trying to update BrokerDataResource IdealState!");
-      IdealState idealState =
+      final IdealState idealState =
           PinotResourceIdealStateBuilder.addBrokerResourceToIdealStateFor(brokerDataResource, _helixAdmin,
               _helixClusterName);
       if (idealState != null) {
         _helixAdmin.setResourceIdealState(_helixClusterName, BROKER_RESOURCE, idealState);
       }
       res.status = STATUS.success;
-    } catch (Exception e) {
+    } catch (final Exception e) {
       res.status = STATUS.failure;
       res.errorMessage = e.getMessage();
       LOGGER.error(res.toString());
@@ -439,8 +409,8 @@
     final PinotResourceManagerResponse res = new PinotResourceManagerResponse();
     try {
       IdealState idealState = _helixAdmin.getResourceIdealState(_helixClusterName, BROKER_RESOURCE);
-      Set<String> instanceNames = idealState.getInstanceSet(BROKER_RESOURCE);
-      for (String instanceName : instanceNames) {
+      final Set<String> instanceNames = idealState.getInstanceSet(BROKER_RESOURCE);
+      for (final String instanceName : instanceNames) {
         _helixAdmin.enablePartition(false, _helixClusterName, instanceName, BROKER_RESOURCE,
             Arrays.asList(brokerDataResourceName));
       }
@@ -448,20 +418,20 @@
           PinotResourceIdealStateBuilder.removeBrokerResourceFromIdealStateFor(brokerDataResourceName, _helixAdmin,
               _helixClusterName);
       _helixAdmin.setResourceIdealState(_helixClusterName, BROKER_RESOURCE, idealState);
-      for (String instanceName : instanceNames) {
+      for (final String instanceName : instanceNames) {
         _helixAdmin.enablePartition(true, _helixClusterName, instanceName, BROKER_RESOURCE,
             Arrays.asList(brokerDataResourceName));
       }
       HelixHelper.deleteBrokerDataResourceConfig(_helixAdmin, _helixClusterName, brokerDataResourceName);
       res.status = STATUS.success;
-    } catch (Exception e) {
+    } catch (final Exception e) {
       res.status = STATUS.failure;
       res.errorMessage = e.getMessage();
     }
     return res;
   }
 
-  // **** End Broker level operations **** 
+  // **** End Broker level operations ****
   public void startInstances(List<String> instances) {
     HelixHelper.toggleInstancesWithPinotInstanceList(instances, _helixClusterName, _helixAdmin, false);
     HelixHelper.toggleInstancesWithPinotInstanceList(instances, _helixClusterName, _helixAdmin, true);
